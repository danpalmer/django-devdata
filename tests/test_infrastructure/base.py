--- conflicted
+++ resolved
@@ -132,8 +132,6 @@
                     )
                 )
 
-<<<<<<< HEAD
-=======
         # Ensure we have migrations history to import to validate that the
         # import of such data actually works.
         (test_data_dir / "migrations.json").write_text(
@@ -148,7 +146,6 @@
             ),
         )
 
->>>>>>> 8498a8b3
         # Ensure all database connections are closed before we attempt to import
         # as this will need to drop the database.
         for connection in connections.all():
